--- conflicted
+++ resolved
@@ -432,11 +432,8 @@
                 # don't let errors here raise more than once
                 self._jupyterhub_user = None
                 self.log.exception("Error getting current user")
-<<<<<<< HEAD
         self._parse_scopes()
         self._cache_db()
-=======
->>>>>>> 95847a40
         return self._jupyterhub_user
 
     def _cache_db(self):
