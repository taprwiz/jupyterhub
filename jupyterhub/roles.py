"""Roles utils"""
# Copyright (c) Jupyter Development Team.
# Distributed under the terms of the Modified BSD License.
from itertools import chain

<<<<<<< HEAD
from sqlalchemy import func
=======
>>>>>>> f3e8d7f0
from tornado.log import app_log

from . import orm


def get_default_roles():
    """Returns a list of default role dictionaries"""

    default_roles = [
        {
            'name': 'user',
            'description': 'Everything the user can do',
            'scopes': ['all'],
        },
        {
            'name': 'admin',
            'description': 'Admin privileges (currently can do everything)',
            'scopes': [
                'all',
                'users',
                'users:tokens',
                'admin:users',
                'admin:users:servers',
                'groups',
                'admin:groups',
                'read:services',
                'read:hub',
                'proxy',
                'shutdown',
            ],
        },
        {
            'name': 'server',
            'description': 'Post activity only',
            'scopes': ['users:activity'],
        },
    ]
    return default_roles


def get_scopes():
    """
    Returns a dictionary of scopes:
    scopes.keys() = scopes of highest level and scopes that have their own subscopes
    scopes.values() = a list of first level subscopes or None
    """

    scopes = {
        'all': ['read:all'],
        'users': ['read:users', 'users:activity', 'users:servers'],
        'read:users': [
            'read:users:name',
            'read:users:groups',
            'read:users:activity',
            'read:users:servers',
        ],
        'users:tokens': ['read:users:tokens'],
        'admin:users': None,
        'admin:users:servers': None,
        'groups': ['read:groups'],
        'admin:groups': None,
        'read:services': None,
        'read:hub': None,
        'proxy': None,
        'shutdown': None,
    }

    return scopes


def horizontal_filter(func):
    """Decorator to account for horizontal filtering in scope syntax"""

    def ignore(scopename):
        # temporarily remove horizontal filtering if present
        scopename, mark, hor_filter = scopename.partition('!')
        expanded_scope = func(scopename)
        # add the filter back
        full_expanded_scope = {scope + mark + hor_filter for scope in expanded_scope}

        return full_expanded_scope

    return ignore


@horizontal_filter
def expand_scope(scopename):
    """Returns a set of all subscopes"""

    scopes = get_scopes()
    subscopes = [scopename]

    def expand_subscopes(index):

        more_subscopes = list(
            filter(lambda scope: scope in scopes.keys(), subscopes[index:])
        )
        for scope in more_subscopes:
            subscopes.extend(scopes[scope])

    if scopename in scopes.keys() and scopes[scopename] is not None:
        subscopes.extend(scopes[scopename])
        # record the index from where it should check for "subscopes of sub-subscopes"
        index_for_sssc = len(subscopes)
        # check for "subscopes of subscopes"
        expand_subscopes(index=1)
        # check for "subscopes of sub-subscopes"
        expand_subscopes(index=index_for_sssc)

    expanded_scope = set(subscopes)

    return expanded_scope


def get_subscopes(*args):
    """Returns a set of all available subscopes for a specified role or list of roles"""

    scope_list = []

    for role in args:
        scope_list.extend(role.scopes)

    scopes = set(chain.from_iterable(list(map(expand_scope, scope_list))))

    return scopes


def check_scopes(*args):
    """Check if provided scopes exist"""

    allowed_scopes = get_scopes()
    allowed_filters = ['!user=', '!group=', '!server=']
    subscopes = set(
        chain.from_iterable([x for x in allowed_scopes.values() if x is not None])
    )

    for scope in args:
        # check the ! filters
        if '!' in scope:
            if any(filter in scope for filter in allowed_filters):
                scope = scope.split('!', 1)[0]
            else:
                raise NameError(
                    'Scope filter %r in scope %r does not exist',
                    scope.split('!', 1)[1],
                    scope,
                )
        # check if the actual scope syntax exists
        if scope not in allowed_scopes.keys() and scope not in subscopes:
            raise NameError('Scope %r does not exist', scope)


def overwrite_role(role, role_dict):
    """Overwrites role's description and/or scopes with role_dict if role not 'admin'"""

    for attr in role_dict.keys():
        if attr == 'description' or attr == 'scopes':
            if role.name == 'admin' and role_dict[attr] != getattr(role, attr):
                raise ValueError(
                    'admin role description or scopes cannot be overwritten'
                )
            else:
                setattr(role, attr, role_dict[attr])
                app_log.info('Role %r %r attribute has been changed', role.name, attr)


def add_role(db, role_dict):
    """Adds a new role to database or modifies an existing one"""

    default_roles = get_default_roles()

    if 'name' not in role_dict.keys():
<<<<<<< HEAD
        raise ValueError('Role definition in config file must have a name!')
=======
        raise KeyError('Role definition must have a name')
>>>>>>> f3e8d7f0
    else:
        name = role_dict['name']
        role = orm.Role.find(db, name)

    description = role_dict.get('description')
    scopes = role_dict.get('scopes')

    # check if the provided scopes exist
    if scopes:
        check_scopes(*scopes)

    if role is None:
        if not scopes:
            app_log.warning('Warning: New defined role %s has no scopes', name)

        role = orm.Role(name=name, description=description, scopes=scopes)
        db.add(role)
        if role_dict not in default_roles:
            app_log.info('Adding role %s to database', name)
    else:
<<<<<<< HEAD
        if description:
            if role.description != description:
                app_log.info('Changing role %s description to %s', name, description)
                role.description = description
        if scopes:
            if role.scopes != scopes:
                app_log.info('Changing role %s scopes to %s', name, scopes)
                role.scopes = scopes
=======
        overwrite_role(role, role_dict)

>>>>>>> f3e8d7f0
    db.commit()


def remove_role(db, rolename):
    """Removes a role from database"""

    role = orm.Role.find(db, rolename)
    if role:
        db.delete(role)
        db.commit()
    else:
        raise NameError('Cannot remove role %r that does not exist', rolename)


def existing_only(func):
    """Decorator for checking if objects and roles exist"""

    def check_existence(db, objname, kind, rolename):

        Class = orm.get_class(kind)
        obj = Class.find(db, objname)
        role = orm.Role.find(db, rolename)

        if obj is None:
            raise ValueError("%r of kind %r does not exist" % (objname, kind))
        elif role is None:
            raise ValueError("Role %r does not exist" % rolename)
        else:
            func(db, obj, kind, role)

    return check_existence


@existing_only
def add_obj(db, objname, kind, rolename):
    """Adds a role for users, services, tokens or groups"""

    if kind == 'tokens':
        log_objname = objname
    else:
        log_objname = objname.name

    if rolename not in objname.roles:
        objname.roles.append(rolename)
        db.commit()
        app_log.info('Adding role %s for %s: %s', rolename.name, kind[:-1], log_objname)


@existing_only
def remove_obj(db, objname, kind, rolename):
    """Removes a role for users, services or tokens"""

    if kind == 'tokens':
        log_objname = objname
    else:
        log_objname = objname.name

    if rolename in objname.roles:
        objname.roles.remove(rolename)
        db.commit()
        app_log.info(
            'Removing role %s for %s: %s', rolename.name, kind[:-1], log_objname
        )


def switch_default_role(db, obj, kind, admin):
    """Switch between default user and admin roles for users/services"""

    user_role = orm.Role.find(db, 'user')
    admin_role = orm.Role.find(db, 'admin')

    def add_and_remove(db, obj, kind, current_role, new_role):

        if current_role in obj.roles:
            remove_obj(db, objname=obj.name, kind=kind, rolename=current_role.name)
        # only add new default role if the user has no other roles
        if len(obj.roles) < 1:
            add_obj(db, objname=obj.name, kind=kind, rolename=new_role.name)

    if admin:
        add_and_remove(db, obj, kind, user_role, admin_role)
    else:
        add_and_remove(db, obj, kind, admin_role, user_role)


def check_token_roles(db, token, role):

    """Returns a set of token scopes from its roles and a set of
    token's owner scopes from their roles and their group roles"""

    token_scopes = get_subscopes(role)
    owner = None
    roles_to_check = []

    # find the owner and their roles
    if token.user_id:
        owner = db.query(orm.User).get(token.user_id)
        roles_to_check.extend(owner.roles)
        # if user is a member of any groups, include the groups' roles as well
        for group in owner.groups:
            roles_to_check.extend(group.roles)

    elif token.service_id:
        owner = db.query(orm.Service).get(token.service_id)
        roles_to_check = owner.roles

    owner_scopes = get_subscopes(*roles_to_check)

    return token_scopes, owner_scopes


def update_roles(db, obj, kind, roles=None):
    """Updates object's roles if specified,
    assigns default if no roles specified"""

    Class = orm.get_class(kind)
    user_role = orm.Role.find(db, 'user')
    admin_role = orm.Role.find(db, 'admin')

    if roles:
        for rolename in roles:
            if Class == orm.APIToken:
                role = orm.Role.find(db, rolename)
                if role:
<<<<<<< HEAD
                    app_log.debug(
                        'Checking token permissions against requested role %s', rolename
                    )
                    token_scopes, owner_scopes = check_token_roles(db, obj, role)
                    if token_scopes.issubset(owner_scopes):
                        role.tokens.append(obj)
                        app_log.info(
                            'Adding role %s for %s: %s', role.name, kind[:-1], obj
                        )
                    else:
                        raise ValueError(
                            'Requested token role %r of %r with scopes %r has higher permissions than the owner scopes %r'
                            % (rolename, obj, token_scopes, owner_scopes)
                        )
=======
                    # compare the requested role permissions with the owner's permissions (scopes)
                    token_scopes = get_subscopes(role)
                    # ignore horizontal filters for comparison
                    t_scopes = {
                        scope.split('!', 1)[0] if '!' in scope else scope
                        for scope in token_scopes
                    }
                    # find the owner and their roles
                    owner = None
                    if obj.user_id:
                        owner = db.query(orm.User).get(obj.user_id)
                    elif obj.service_id:
                        owner = db.query(orm.Service).get(obj.service_id)
                    if owner:
                        owner_scopes = get_subscopes(*owner.roles)
                        # ignore horizontal filters for comparison
                        o_scopes = {
                            scope.split('!', 1)[0] if '!' in scope else scope
                            for scope in owner_scopes
                        }
                        if t_scopes.issubset(o_scopes):
                            role.tokens.append(obj)
                        else:
                            raise ValueError(
                                'Requested token role %r has higher permissions than the token owner'
                                % rolename
                            )
>>>>>>> f3e8d7f0
                else:
                    raise NameError('Role %r does not exist' % rolename)
            else:
                add_obj(db, objname=obj.name, kind=kind, rolename=rolename)
    else:
        # CHECK ME - Does the default role assignment here make sense?

        # groups can be without a role
        if Class == orm.Group:
            pass
        # tokens can have only 'user' role as default
        # assign the default only for user tokens
        # service tokens with no specified role remain without any role (no default)
        elif Class == orm.APIToken:
            app_log.debug('Assigning default roles to tokens')
            if len(obj.roles) < 1 and obj.user is not None:
                user_role.tokens.append(obj)
                db.commit()
                app_log.info('Adding role %s to token %s', 'user', obj)
        # users and services can have 'user' or 'admin' roles as default
        else:
            app_log.debug('Assigning default roles to %s', kind)
            switch_default_role(db, obj, kind, obj.admin)


def add_predef_roles_tokens(db, predef_roles):

    """Adds tokens to predefined roles in config file
    if their permissions allow"""

    for predef_role in predef_roles:
        if 'tokens' in predef_role.keys():
            token_role = orm.Role.find(db, name=predef_role['name'])
            for token_name in predef_role['tokens']:
                token = orm.APIToken.find(db, token_name)
                if token is None:
                    raise ValueError(
                        "Token %r does not exist and cannot assign it to role %r"
                        % (token_name, token_role.name)
                    )
                else:
                    update_roles(db, obj=token, kind='tokens', roles=[token_role.name])


def check_for_default_roles(db, bearer):

    """Checks that role bearers have at least one role (default if none).
    Groups can be without a role"""

    Class = orm.get_class(bearer)
    if Class == orm.Group:
        pass
    else:
        for obj in (
            db.query(Class)
            .outerjoin(orm.Role, Class.roles)
            .group_by(Class.id)
            .having(func.count(orm.Role.id) == 0)
        ):
            update_roles(db, obj=obj, kind=bearer)
    db.commit()


def mock_roles(app, name, kind):
    """Loads and assigns default roles for mocked objects"""
    Class = orm.get_class(kind)
    obj = Class.find(app.db, name=name)
    default_roles = get_default_roles()
    for role in default_roles:
        add_role(app.db, role)
    app_log.info('Assigning default roles to mocked %s: %s', kind[:-1], name)
    update_roles(db=app.db, obj=obj, kind=kind)<|MERGE_RESOLUTION|>--- conflicted
+++ resolved
@@ -3,10 +3,7 @@
 # Distributed under the terms of the Modified BSD License.
 from itertools import chain
 
-<<<<<<< HEAD
 from sqlalchemy import func
-=======
->>>>>>> f3e8d7f0
 from tornado.log import app_log
 
 from . import orm
@@ -179,11 +176,7 @@
     default_roles = get_default_roles()
 
     if 'name' not in role_dict.keys():
-<<<<<<< HEAD
-        raise ValueError('Role definition in config file must have a name!')
-=======
         raise KeyError('Role definition must have a name')
->>>>>>> f3e8d7f0
     else:
         name = role_dict['name']
         role = orm.Role.find(db, name)
@@ -204,19 +197,8 @@
         if role_dict not in default_roles:
             app_log.info('Adding role %s to database', name)
     else:
-<<<<<<< HEAD
-        if description:
-            if role.description != description:
-                app_log.info('Changing role %s description to %s', name, description)
-                role.description = description
-        if scopes:
-            if role.scopes != scopes:
-                app_log.info('Changing role %s scopes to %s', name, scopes)
-                role.scopes = scopes
-=======
         overwrite_role(role, role_dict)
 
->>>>>>> f3e8d7f0
     db.commit()
 
 
@@ -302,10 +284,11 @@
         add_and_remove(db, obj, kind, admin_role, user_role)
 
 
-def check_token_roles(db, token, role):
-
-    """Returns a set of token scopes from its roles and a set of
-    token's owner scopes from their roles and their group roles"""
+def token_allowed_role(db, token, role):
+
+    """Returns True if token allowed to have requested role through
+    comparing the requested scopes with the set of token's owner scopes
+    from their roles and their group roles"""
 
     token_scopes = get_subscopes(role)
     owner = None
@@ -325,7 +308,18 @@
 
     owner_scopes = get_subscopes(*roles_to_check)
 
-    return token_scopes, owner_scopes
+    # ignore horizontal filters for comparison
+    t_scopes = {
+        scope.split('!', 1)[0] if '!' in scope else scope for scope in token_scopes
+    }
+    o_scopes = {
+        scope.split('!', 1)[0] if '!' in scope else scope for scope in owner_scopes
+    }
+
+    if t_scopes.issubset(o_scopes):
+        return True
+    else:
+        return False
 
 
 def update_roles(db, obj, kind, roles=None):
@@ -341,57 +335,25 @@
             if Class == orm.APIToken:
                 role = orm.Role.find(db, rolename)
                 if role:
-<<<<<<< HEAD
                     app_log.debug(
                         'Checking token permissions against requested role %s', rolename
                     )
-                    token_scopes, owner_scopes = check_token_roles(db, obj, role)
-                    if token_scopes.issubset(owner_scopes):
+
+                    if token_allowed_role(db, obj, role):
                         role.tokens.append(obj)
                         app_log.info(
                             'Adding role %s for %s: %s', role.name, kind[:-1], obj
                         )
                     else:
                         raise ValueError(
-                            'Requested token role %r of %r with scopes %r has higher permissions than the owner scopes %r'
-                            % (rolename, obj, token_scopes, owner_scopes)
+                            'Requested token role %r of %r with scopes %r cannot grant more permissions than its owner scopes'
+                            % (rolename, obj, role.scopes)
                         )
-=======
-                    # compare the requested role permissions with the owner's permissions (scopes)
-                    token_scopes = get_subscopes(role)
-                    # ignore horizontal filters for comparison
-                    t_scopes = {
-                        scope.split('!', 1)[0] if '!' in scope else scope
-                        for scope in token_scopes
-                    }
-                    # find the owner and their roles
-                    owner = None
-                    if obj.user_id:
-                        owner = db.query(orm.User).get(obj.user_id)
-                    elif obj.service_id:
-                        owner = db.query(orm.Service).get(obj.service_id)
-                    if owner:
-                        owner_scopes = get_subscopes(*owner.roles)
-                        # ignore horizontal filters for comparison
-                        o_scopes = {
-                            scope.split('!', 1)[0] if '!' in scope else scope
-                            for scope in owner_scopes
-                        }
-                        if t_scopes.issubset(o_scopes):
-                            role.tokens.append(obj)
-                        else:
-                            raise ValueError(
-                                'Requested token role %r has higher permissions than the token owner'
-                                % rolename
-                            )
->>>>>>> f3e8d7f0
                 else:
                     raise NameError('Role %r does not exist' % rolename)
             else:
                 add_obj(db, objname=obj.name, kind=kind, rolename=rolename)
     else:
-        # CHECK ME - Does the default role assignment here make sense?
-
         # groups can be without a role
         if Class == orm.Group:
             pass
